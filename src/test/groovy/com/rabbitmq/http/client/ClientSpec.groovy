--- conflicted
+++ resolved
@@ -44,11 +44,7 @@
 
   def setup() {
     client = newLocalhostNodeClient()
-<<<<<<< HEAD
-    client.getConnections().forEach({ c -> client.closeConnection(c.name) })
-=======
     client.getConnections().each { client.closeConnection(it.getName())}
->>>>>>> 335ecee7
   }
 
   protected static Client newLocalhostNodeClient() {
